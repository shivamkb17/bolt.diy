--- conflicted
+++ resolved
@@ -18,23 +18,9 @@
       <div className="flex items-center gap-2 z-logo text-bolt-elements-textPrimary cursor-pointer">
         <div className="i-ph:sidebar-simple-duotone text-xl" />
         <a href="/" className="text-2xl font-semibold text-accent flex items-center">
-<<<<<<< HEAD
-          <span
-            style={{
-              fontWeight: '900',
-              marginRight: '6px',
-              fontSize: '1em',
-              paddingBottom: '2px',
-            }}
-          >
-            oTToDev -{' '}
-          </span>
-          <span className="i-bolt:logo-text?mask w-[46px] inline-block" />
-=======
           {/* <span className="i-bolt:logo-text?mask w-[46px] inline-block" /> */}
           <img src="/logo-light-styled.png" alt="logo" className="w-[90px] inline-block dark:hidden" />
           <img src="/logo-dark-styled.png" alt="logo" className="w-[90px] inline-block hidden dark:block" />
->>>>>>> 4739de47
         </a>
       </div>
       {chat.started && ( // Display ChatDescription and HeaderActionButtons only when the chat has started.

// @ts-nocheck
// Preventing TS checks with files presented in the video for a better presentation.
import { useStore } from '@nanostores/react';
import type { Message } from 'ai';
import { useChat } from 'ai/react';
import { useAnimate } from 'framer-motion';
import { memo, useEffect, useRef, useState } from 'react';
import { cssTransition, toast, ToastContainer } from 'react-toastify';
import { useMessageParser, usePromptEnhancer, useShortcuts, useSnapScroll } from '~/lib/hooks';
import { useChatHistory } from '~/lib/persistence';
import { chatStore } from '~/lib/stores/chat';
import { workbenchStore } from '~/lib/stores/workbench';
import { fileModificationsToHTML } from '~/utils/diff';
<<<<<<< HEAD
import { DEFAULT_MODEL, DEFAULT_PROVIDER, PROVIDER_LIST, ProviderInfo } from '~/utils/constants';
=======
import { DEFAULT_MODEL, DEFAULT_PROVIDER, PROVIDER_LIST } from '~/utils/constants';
>>>>>>> b7d609d3
import { cubicEasingFn } from '~/utils/easings';
import { createScopedLogger, renderLogger } from '~/utils/logger';
import { BaseChat } from './BaseChat';
import Cookies from 'js-cookie';
import type { ProviderInfo } from '~/utils/types';

const toastAnimation = cssTransition({
  enter: 'animated fadeInRight',
  exit: 'animated fadeOutRight',
});

const logger = createScopedLogger('Chat');

export function Chat() {
  renderLogger.trace('Chat');

  const { ready, initialMessages, storeMessageHistory } = useChatHistory();

  return (
    <>
      {ready && <ChatImpl initialMessages={initialMessages} storeMessageHistory={storeMessageHistory} />}
      <ToastContainer
        closeButton={({ closeToast }) => {
          return (
            <button className="Toastify__close-button" onClick={closeToast}>
              <div className="i-ph:x text-lg" />
            </button>
          );
        }}
        icon={({ type }) => {
          /**
           * @todo Handle more types if we need them. This may require extra color palettes.
           */
          switch (type) {
            case 'success': {
              return <div className="i-ph:check-bold text-bolt-elements-icon-success text-2xl" />;
            }
            case 'error': {
              return <div className="i-ph:warning-circle-bold text-bolt-elements-icon-error text-2xl" />;
            }
          }

          return undefined;
        }}
        position="bottom-right"
        pauseOnFocusLoss
        transition={toastAnimation}
      />
    </>
  );
}

interface ChatProps {
  initialMessages: Message[];
  storeMessageHistory: (messages: Message[]) => Promise<void>;
}

export const ChatImpl = memo(({ initialMessages, storeMessageHistory }: ChatProps) => {
  useShortcuts();

  const textareaRef = useRef<HTMLTextAreaElement>(null);

  const [chatStarted, setChatStarted] = useState(initialMessages.length > 0);
  const [model, setModel] = useState(() => {
    const savedModel = Cookies.get('selectedModel');
    return savedModel || DEFAULT_MODEL;
  });
  const [provider, setProvider] = useState(() => {
    const savedProvider = Cookies.get('selectedProvider');
    return PROVIDER_LIST.find(p => p.name === savedProvider) || DEFAULT_PROVIDER;
  });

  const { showChat } = useStore(chatStore);

  const [animationScope, animate] = useAnimate();

  const [apiKeys, setApiKeys] = useState<Record<string, string>>({});

  const { messages, isLoading, input, handleInputChange, setInput, stop, append } = useChat({
    api: '/api/chat',
    body: {
      apiKeys
    },
    onError: (error) => {
      logger.error('Request failed\n\n', error);
      toast.error('There was an error processing your request: ' + (error.message ? error.message : "No details were returned"));
    },
    onFinish: () => {
      logger.debug('Finished streaming');
    },
    initialMessages,
  });

  const { enhancingPrompt, promptEnhanced, enhancePrompt, resetEnhancer } = usePromptEnhancer();
  const { parsedMessages, parseMessages } = useMessageParser();

  const TEXTAREA_MAX_HEIGHT = chatStarted ? 400 : 200;

  useEffect(() => {
    chatStore.setKey('started', initialMessages.length > 0);
  }, []);

  useEffect(() => {
    parseMessages(messages, isLoading);

    if (messages.length > initialMessages.length) {
      storeMessageHistory(messages).catch((error) => toast.error(error.message));
    }
  }, [messages, isLoading, parseMessages]);

  const scrollTextArea = () => {
    const textarea = textareaRef.current;

    if (textarea) {
      textarea.scrollTop = textarea.scrollHeight;
    }
  };

  const abort = () => {
    stop();
    chatStore.setKey('aborted', true);
    workbenchStore.abortAllActions();
  };

  useEffect(() => {
    const textarea = textareaRef.current;

    if (textarea) {
      textarea.style.height = 'auto';

      const scrollHeight = textarea.scrollHeight;

      textarea.style.height = `${Math.min(scrollHeight, TEXTAREA_MAX_HEIGHT)}px`;
      textarea.style.overflowY = scrollHeight > TEXTAREA_MAX_HEIGHT ? 'auto' : 'hidden';
    }
  }, [input, textareaRef]);

  const runAnimation = async () => {
    if (chatStarted) {
      return;
    }

    await Promise.all([
      animate('#examples', { opacity: 0, display: 'none' }, { duration: 0.1 }),
      animate('#intro', { opacity: 0, flex: 1 }, { duration: 0.2, ease: cubicEasingFn }),
    ]);

    chatStore.setKey('started', true);

    setChatStarted(true);
  };

  const sendMessage = async (_event: React.UIEvent, messageInput?: string) => {
    const _input = messageInput || input;

    if (_input.length === 0 || isLoading) {
      return;
    }

    /**
     * @note (delm) Usually saving files shouldn't take long but it may take longer if there
     * many unsaved files. In that case we need to block user input and show an indicator
     * of some kind so the user is aware that something is happening. But I consider the
     * happy case to be no unsaved files and I would expect users to save their changes
     * before they send another message.
     */
    await workbenchStore.saveAllFiles();

    const fileModifications = workbenchStore.getFileModifcations();

    chatStore.setKey('aborted', false);

    runAnimation();

    if (fileModifications !== undefined) {
      const diff = fileModificationsToHTML(fileModifications);

      /**
       * If we have file modifications we append a new user message manually since we have to prefix
       * the user input with the file modifications and we don't want the new user input to appear
       * in the prompt. Using `append` is almost the same as `handleSubmit` except that we have to
       * manually reset the input and we'd have to manually pass in file attachments. However, those
       * aren't relevant here.
       */
      append({ role: 'user', content: `[Model: ${model}]\n\n[Provider: ${provider.name}]\n\n${diff}\n\n${_input}` });

      /**
       * After sending a new message we reset all modifications since the model
       * should now be aware of all the changes.
       */
      workbenchStore.resetAllFileModifications();
    } else {
      append({ role: 'user', content: `[Model: ${model}]\n\n[Provider: ${provider.name}]\n\n${_input}` });
    }

    setInput('');

    resetEnhancer();

    textareaRef.current?.blur();
  };

  const [messageRef, scrollRef] = useSnapScroll();

  useEffect(() => {
    const storedApiKeys = Cookies.get('apiKeys');
    if (storedApiKeys) {
      setApiKeys(JSON.parse(storedApiKeys));
    }
  }, []);

  const handleModelChange = (newModel: string) => {
    setModel(newModel);
    Cookies.set('selectedModel', newModel, { expires: 30 });
  };

  const handleProviderChange = (newProvider: ProviderInfo) => {
    setProvider(newProvider);
    Cookies.set('selectedProvider', newProvider.name, { expires: 30 });
  };

  return (
    <BaseChat
      ref={animationScope}
      textareaRef={textareaRef}
      input={input}
      showChat={showChat}
      chatStarted={chatStarted}
      isStreaming={isLoading}
      enhancingPrompt={enhancingPrompt}
      promptEnhanced={promptEnhanced}
      sendMessage={sendMessage}
      model={model}
      setModel={handleModelChange}
      provider={provider}
      setProvider={handleProviderChange}
      messageRef={messageRef}
      scrollRef={scrollRef}
      handleInputChange={handleInputChange}
      handleStop={abort}
      messages={messages.map((message, i) => {
        if (message.role === 'user') {
          return message;
        }

        return {
          ...message,
          content: parsedMessages[i] || '',
        };
      })}
      enhancePrompt={() => {
        enhancePrompt(
          input,
          (input) => {
            setInput(input);
            scrollTextArea();
          },
          model,
          provider,
          apiKeys
        );
      }}
    />
  );
});<|MERGE_RESOLUTION|>--- conflicted
+++ resolved
@@ -11,11 +11,7 @@
 import { chatStore } from '~/lib/stores/chat';
 import { workbenchStore } from '~/lib/stores/workbench';
 import { fileModificationsToHTML } from '~/utils/diff';
-<<<<<<< HEAD
-import { DEFAULT_MODEL, DEFAULT_PROVIDER, PROVIDER_LIST, ProviderInfo } from '~/utils/constants';
-=======
 import { DEFAULT_MODEL, DEFAULT_PROVIDER, PROVIDER_LIST } from '~/utils/constants';
->>>>>>> b7d609d3
 import { cubicEasingFn } from '~/utils/easings';
 import { createScopedLogger, renderLogger } from '~/utils/logger';
 import { BaseChat } from './BaseChat';

--- conflicted
+++ resolved
@@ -18,15 +18,9 @@
 
 import styles from './BaseChat.module.scss';
 import type { ProviderInfo } from '~/utils/types';
-<<<<<<< HEAD
-
-const EXAMPLE_PROMPTS = [
-  { text: 'Build a todo app in React using Tailwind' },
-  { text: 'Build a simple blog using Astro' },
-  { text: 'Create a cookie consent form using Material UI' },
-  { text: 'Make a space invaders game' },
-  { text: 'How do I center a div?' }
-];
+import { ExportChatButton } from '~/components/chat/chatExportAndImport/ExportChatButton';
+import { ImportButtons } from '~/components/chat/chatExportAndImport/ImportButtons';
+import { ExamplePrompts } from '~/components/chat/ExamplePrompts';
 
 // eslint-disable-next-line @typescript-eslint/no-unused-vars
 const GitHubBadge = () => {
@@ -40,26 +34,21 @@
       <div className="text-center my-4">
         <h3 className="text-xl font-semibold mb-2">2. Contribute to oTToDev/Bolt.New</h3>
         <div className="inline-flex items-center space-x-4">
-        <img
-          src="https://img.shields.io/github/stars/coleam00/bolt.new-any-llm?style=social"
-          alt="GitHub stars"
-          className="mr-2"
-        />
-        <img
-          src="https://img.shields.io/github/forks/coleam00/bolt.new-any-llm?style=social"
-          alt="GitHub forks"
-        />
+          <img
+            src="https://img.shields.io/github/stars/coleam00/bolt.new-any-llm?style=social"
+            alt="GitHub stars"
+            className="mr-2"
+          />
+          <img
+            src="https://img.shields.io/github/forks/coleam00/bolt.new-any-llm?style=social"
+            alt="GitHub forks"
+          />
         </div>
-    </div>
+      </div>
     </a>
-)
-  ;
+  )
+    ;
 };
-=======
-import { ExportChatButton } from '~/components/chat/chatExportAndImport/ExportChatButton';
-import { ImportButtons } from '~/components/chat/chatExportAndImport/ImportButtons';
-import { ExamplePrompts } from '~/components/chat/ExamplePrompts';
->>>>>>> 5b7a2a59
 
 // @ts-ignore TODO: Introduce proper types
 // eslint-disable-next-line @typescript-eslint/no-unused-vars
@@ -146,13 +135,9 @@
       sendMessage,
       handleInputChange,
       enhancePrompt,
-<<<<<<< HEAD
-      handleStop
-=======
       handleStop,
       importChat,
       exportChat,
->>>>>>> 5b7a2a59
     },
     ref
   ) => {
@@ -371,59 +356,15 @@
                 </div>
               </div>
             </div>
-<<<<<<< HEAD
-            {!chatStarted && (
-              <div id="examples" className="relative w-full max-w-xl mx-auto mt-8 flex justify-center mb-8">
-                <div className="flex w-full max-w-3xl mx-auto mt-8">
-                  {/* Video Section */}
-                  <div className="w-1/2 flex justify-center pr-4 mb-8">
-        <span>
-          <p className="text-xl mb-8 text-bolt-elements-textSecondary animate-fade-in animation-delay-200">
-            Check latest updates and tutorials below
-          </p>
-          <a target="_blank" href="https://www.youtube.com/playlist?list=PL66Y6GLTMgUOZM9G7GwWqcUgCAKrx5TmI"><img
-            src="https://i3.ytimg.com/vi/J5iuC7Te2l4/hqdefault.jpg" /></a>
-        </span>
-                  </div>
-
-                  {/* Options Section */}
-                  <div
-                    className="w-1/2 flex flex-col space-y-2 pl-4 [mask-image:linear-gradient(to_bottom,black_0%,transparent_180%)] hover:[mask-image:none]">
-                    {EXAMPLE_PROMPTS.map((examplePrompt, index) => {
-                      return (
-                        <button
-                          key={index}
-                          onClick={(event) => {
-                            sendMessage?.(event, examplePrompt.text);
-                          }}
-                          className="group flex items-center w-full gap-2 justify-center bg-transparent text-bolt-elements-textTertiary hover:text-bolt-elements-textPrimary transition-theme"
-                        >
-                          {examplePrompt.text}
-                          <div className="i-ph:arrow-bend-down-left" />
-                        </button>
-                      );
-                    })}
-                  </div>
-                </div>
-              </div>
-            )}
-=======
             {!chatStarted && ImportButtons(importChat)}
             {!chatStarted && ExamplePrompts(sendMessage)}
->>>>>>> 5b7a2a59
           </div>
           <ClientOnly>{() => <Workbench chatStarted={chatStarted} isStreaming={isStreaming} />
           }</ClientOnly>
         </div>
       </div>
-<<<<<<< HEAD
-    )
-      ;
-  }
-=======
     );
 
     return <Tooltip.Provider delayDuration={200}>{baseChat}</Tooltip.Provider>;
   },
->>>>>>> 5b7a2a59
 );
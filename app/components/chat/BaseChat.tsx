/*
 * @ts-nocheck
 * Preventing TS checks with files presented in the video for a better presentation.
 */
import type { Message } from 'ai';
import React, { type RefCallback, useEffect, useState } from 'react';
import { ClientOnly } from 'remix-utils/client-only';
import { Menu } from '~/components/sidebar/Menu.client';
import { IconButton } from '~/components/ui/IconButton';
import { Workbench } from '~/components/workbench/Workbench.client';
import { classNames } from '~/utils/classNames';
import { MODEL_LIST, PROVIDER_LIST, initializeModelList } from '~/utils/constants';
import { Messages } from './Messages.client';
import { SendButton } from './SendButton.client';
import { APIKeyManager } from './APIKeyManager';
import Cookies from 'js-cookie';
import * as Tooltip from '@radix-ui/react-tooltip';

import styles from './BaseChat.module.scss';
import type { ProviderInfo } from '~/utils/types';
import { ExportChatButton } from '~/components/chat/chatExportAndImport/ExportChatButton';
import { ImportButtons } from '~/components/chat/chatExportAndImport/ImportButtons';
import { ExamplePrompts } from '~/components/chat/ExamplePrompts';
import { WelcomeIntro } from './WelcomeIntro';

// @ts-ignore TODO: Introduce proper types
// eslint-disable-next-line @typescript-eslint/no-unused-vars
const ModelSelector = ({ model, setModel, provider, setProvider, modelList, providerList, apiKeys }) => {
  return (
    <div className="mb-2 flex gap-2 flex-col sm:flex-row">
      <select
        value={provider?.name}
        onChange={(e) => {
          setProvider(providerList.find((p: ProviderInfo) => p.name === e.target.value));

          const firstModel = [...modelList].find((m) => m.provider == e.target.value);
          setModel(firstModel ? firstModel.name : '');
        }}
        className="flex-1 p-2 rounded-lg border border-bolt-elements-borderColor bg-bolt-elements-prompt-background text-bolt-elements-textPrimary focus:outline-none focus:ring-2 focus:ring-bolt-elements-focus transition-all"
      >
        {providerList.map((provider: ProviderInfo) => (
          <option key={provider.name} value={provider.name}>
            {provider.name}
          </option>
        ))}
      </select>
      <select
        key={provider?.name}
        value={model}
        onChange={(e) => setModel(e.target.value)}
        className="flex-1 p-2 rounded-lg border border-bolt-elements-borderColor bg-bolt-elements-prompt-background text-bolt-elements-textPrimary focus:outline-none focus:ring-2 focus:ring-bolt-elements-focus transition-all lg:max-w-[70%]"
      >
        {[...modelList]
          .filter((e) => e.provider == provider?.name && e.name)
          .map((modelOption) => (
            <option key={modelOption.name} value={modelOption.name}>
              {modelOption.label}
            </option>
          ))}
      </select>
    </div>
  );
};

const TEXTAREA_MIN_HEIGHT = 76;

interface BaseChatProps {
  textareaRef?: React.RefObject<HTMLTextAreaElement> | undefined;
  messageRef?: RefCallback<HTMLDivElement> | undefined;
  scrollRef?: RefCallback<HTMLDivElement> | undefined;
  showChat?: boolean;
  chatStarted?: boolean;
  isStreaming?: boolean;
  messages?: Message[];
  description?: string;
  enhancingPrompt?: boolean;
  promptEnhanced?: boolean;
  input?: string;
  model?: string;
  setModel?: (model: string) => void;
  provider?: ProviderInfo;
  setProvider?: (provider: ProviderInfo) => void;
  handleStop?: () => void;
  sendMessage?: (event: React.UIEvent, messageInput?: string) => void;
  handleInputChange?: (event: React.ChangeEvent<HTMLTextAreaElement>) => void;
  enhancePrompt?: () => void;
  importChat?: (description: string, messages: Message[]) => Promise<void>;
  exportChat?: () => void;
}

export const BaseChat = React.forwardRef<HTMLDivElement, BaseChatProps>(
  (
    {
      textareaRef,
      messageRef,
      scrollRef,
      showChat = true,
      chatStarted = false,
      isStreaming = false,
      enhancingPrompt = false,
      promptEnhanced = false,
      messages,
      input = '',
      model,
      setModel,
      provider,
      setProvider,
      sendMessage,
      handleInputChange,
      enhancePrompt,
      handleStop,
      importChat,
      exportChat,
    },
    ref
  ) => {
    const TEXTAREA_MAX_HEIGHT = chatStarted ? 400 : 200;
    const [apiKeys, setApiKeys] = useState<Record<string, string>>({});
    const [modelList, setModelList] = useState(MODEL_LIST);
    const [isModelSettingsCollapsed, setIsModelSettingsCollapsed] = useState(false);


    useEffect(() => {
      // Load API keys from cookies on component mount
      try {
        const storedApiKeys = Cookies.get('apiKeys');

        if (storedApiKeys) {
          const parsedKeys = JSON.parse(storedApiKeys);

          if (typeof parsedKeys === 'object' && parsedKeys !== null) {
            setApiKeys(parsedKeys);
          }
        }
      } catch (error) {
        console.error('Error loading API keys from cookies:', error);

        // Clear invalid cookie data
        Cookies.remove('apiKeys');
      }

      initializeModelList().then(modelList => {
        setModelList(modelList);
      });
    }, []);

    const updateApiKey = (provider: string, key: string) => {
      try {
        const updatedApiKeys = { ...apiKeys, [provider]: key };
        setApiKeys(updatedApiKeys);

        // Save updated API keys to cookies with 30 day expiry and secure settings
        Cookies.set('apiKeys', JSON.stringify(updatedApiKeys), {
          expires: 30, // 30 days
          secure: true, // Only send over HTTPS
          sameSite: 'strict', // Protect against CSRF
          path: '/' // Accessible across the site
        });
      } catch (error) {
        console.error('Error saving API keys to cookies:', error);
      }
    };

    const baseChat = (
      <div
        ref={ref}
        className={classNames(
          styles.BaseChat,
          'relative flex flex-col lg:flex-row h-full w-full overflow-hidden bg-bolt-elements-background-depth-1'
        )}
        data-chat-visible={showChat}
      >
        <div className={classNames(styles.RayContainer)}>
          <div className={classNames(styles.LightRayOne)}></div>
          <div className={classNames(styles.LightRayTwo)}></div>
          <div className={classNames(styles.LightRayThree)}></div>
          <div className={classNames(styles.LightRayFour)}></div>
          <div className={classNames(styles.LightRayFive)}></div>
        </div>
        <ClientOnly>{() => <Menu />}</ClientOnly>
        <div ref={scrollRef} className="flex flex-col lg:flex-row overflow-y-auto w-full h-full">
          <div className={classNames(styles.Chat, 'flex flex-col flex-grow lg:min-w-[var(--chat-min-width)] h-full')}>
            {!chatStarted && (
              <div id="intro" style={{maxWidth: "50rem"}} className="mt-[5vh] mx-auto text-center px-4 lg:px-0">
                <WelcomeIntro />
              </div>
            )}
            <div
              className={classNames('pt-6 px-2 sm:px-6', {
                'h-full flex flex-col': chatStarted
              })}
            >
              <ClientOnly>
                {() => {
                  return chatStarted ? (
                    <Messages
                      ref={messageRef}
                      className="flex flex-col w-full flex-1 max-w-chat pb-6 mx-auto z-1"
                      messages={messages}
                      isStreaming={isStreaming}
                    />
                  ) : null;
                }}
              </ClientOnly>
              <div
                className={classNames(
<<<<<<< HEAD
                  'bg-bolt-elements-background-depth-2 border-y border-bolt-elements-borderColor relative w-full max-w-chat mx-auto z-prompt',
=======
                  'bg-bolt-elements-background-depth-2 p-3 rounded-lg border border-bolt-elements-borderColor relative w-full max-w-chat mx-auto z-prompt mb-6',
>>>>>>> 7e188209
                  {
                    'sticky bottom-0': chatStarted
                  })}
              >
                <svg className={classNames(styles.PromptEffectContainer)}>
                  <defs>
                    <linearGradient
                      id="line-gradient"
                      x1="20%"
                      y1="0%"
                      x2="-14%"
                      y2="10%"
                      gradientUnits="userSpaceOnUse"
                      gradientTransform="rotate(-45)"
                    >
                      <stop offset="0%" stopColor="#1488fc" stopOpacity="0%"></stop>
                      <stop offset="40%" stopColor="#1488fc" stopOpacity="80%"></stop>
                      <stop offset="50%" stopColor="#1488fc" stopOpacity="80%"></stop>
                      <stop offset="100%" stopColor="#1488fc" stopOpacity="0%"></stop>
                    </linearGradient>
                    <linearGradient id="shine-gradient">
                      <stop offset="0%" stopColor="white" stopOpacity="0%"></stop>
                      <stop offset="40%" stopColor="#8adaff" stopOpacity="80%"></stop>
                      <stop offset="50%" stopColor="#8adaff" stopOpacity="80%"></stop>
                      <stop offset="100%" stopColor="white" stopOpacity="0%"></stop>
                    </linearGradient>
                  </defs>
                  <rect className={classNames(styles.PromptEffectLine)} pathLength="100" strokeLinecap="round"></rect>
                  <rect className={classNames(styles.PromptShine)} x="48" y="24" width="70" height="1"></rect>
                </svg>
                <div>
                  <div className="flex justify-between items-center mb-2">
                    <button
                      onClick={() => setIsModelSettingsCollapsed(!isModelSettingsCollapsed)}
                      className={classNames('flex items-center gap-2 p-2 rounded-lg transition-all', {
                        'bg-bolt-elements-item-backgroundAccent text-bolt-elements-item-contentAccent':
                          isModelSettingsCollapsed,
                        'bg-bolt-elements-item-backgroundDefault text-bolt-elements-item-contentDefault':
                          !isModelSettingsCollapsed,
                      })}
                    >
                      <div className={`i-ph:caret-${isModelSettingsCollapsed ? 'right' : 'down'} text-lg`} />
                      <span>Model Settings</span>
                    </button>
                  </div>


                  <div className={isModelSettingsCollapsed ? 'hidden' : ''}>
                    <ModelSelector
                      key={provider?.name + ':' + modelList.length}
                      model={model}
                      setModel={setModel}
                      modelList={modelList}
                      provider={provider}
                      setProvider={setProvider}
                      providerList={PROVIDER_LIST}
                      apiKeys={apiKeys}
                    />
                    {provider && (
                      <APIKeyManager
                        provider={provider}
                        apiKey={apiKeys[provider.name] || ''}
                        setApiKey={(key) => updateApiKey(provider.name, key)}
                      />
                    )}
                  </div>
                </div>

                <div
                  className={classNames(
<<<<<<< HEAD
                    'shadow-lg border border-bolt-elements-borderColor bg-bolt-elements-prompt-background backdrop-filter backdrop-blur-[8px] rounded-lg overflow-hidden transition-all'
=======
                    'relative shadow-xs border border-bolt-elements-borderColor backdrop-blur rounded-lg',
>>>>>>> 7e188209
                  )}
                >
                  <textarea
                    ref={textareaRef}
                    className={
                      'w-full pl-4 pt-4 pr-16 focus:outline-none resize-none text-bolt-elements-textPrimary placeholder-bolt-elements-textTertiary bg-transparent text-sm'
                    }
                    onKeyDown={(event) => {
                      if (event.key === 'Enter') {
                        if (event.shiftKey) {
                          return;
                        }

                        event.preventDefault();

                        sendMessage?.(event);
                      }
                    }}
                    value={input}
                    onChange={(event) => {
                      handleInputChange?.(event);
                    }}
                    style={{
                      minHeight: TEXTAREA_MIN_HEIGHT,
                      maxHeight: TEXTAREA_MAX_HEIGHT
                    }}
                    placeholder="How can Bolt help you today?"
                    translate="no"
                  />
                  <ClientOnly>
                    {() => (
                      <SendButton
                        show={input.length > 0 || isStreaming}
                        isStreaming={isStreaming}
                        onClick={(event) => {
                          if (isStreaming) {
                            handleStop?.();
                            return;
                          }

                          sendMessage?.(event);
                        }}
                      />
                    )}
                  </ClientOnly>
                  <div className="flex justify-between items-center text-sm p-4 pt-2">
                    <div className="flex gap-1 items-center">
                      <IconButton
                        title="Enhance prompt"
                        disabled={input.length === 0 || enhancingPrompt}
                        className={classNames('transition-all', {
                          'opacity-100!': enhancingPrompt,
                          'text-bolt-elements-item-contentAccent! pr-1.5 enabled:hover:bg-bolt-elements-item-backgroundAccent!':
                          promptEnhanced
                        })}
                        onClick={() => enhancePrompt?.()}
                      >
                        {enhancingPrompt ? (
                          <>
                            <div
                              className="i-svg-spinners:90-ring-with-bg text-bolt-elements-loader-progress text-xl animate-spin"></div>
                            <div className="ml-1.5">Enhancing prompt...</div>
                          </>
                        ) : (
                          <>
                            <div className="i-bolt:stars text-xl"></div>
                            {promptEnhanced && <div className="ml-1.5">Prompt enhanced</div>}
                          </>
                        )}
                      </IconButton>
                      {chatStarted && <ClientOnly>{() => <ExportChatButton exportChat={exportChat} />}</ClientOnly>}
                    </div>
                    {input.length > 3 ? (
                      <div className="text-xs text-bolt-elements-textTertiary">
<<<<<<< HEAD
                        Use <kbd
                        className="kdb px-1.5 py-0.5 rounded bg-bolt-elements-background-depth-2">Shift</kbd> +{' '}
                        <kbd className="kdb px-1.5 py-0.5 rounded bg-bolt-elements-background-depth-2">Return</kbd> for
                        a new line
=======
                        Use <kbd className="kdb px-1.5 py-0.5 rounded bg-bolt-elements-background-depth-2">Shift</kbd> +{' '}
                        <kbd className="kdb px-1.5 py-0.5 rounded bg-bolt-elements-background-depth-2">Return</kbd> a
                        new line
>>>>>>> 7e188209
                      </div>
                    ) : null}
                  </div>
                </div>
              </div>
            </div>
            {!chatStarted && ImportButtons(importChat)}
            {!chatStarted && ExamplePrompts(sendMessage)}
          </div>
          <ClientOnly>{() => <Workbench chatStarted={chatStarted} isStreaming={isStreaming} />
          }</ClientOnly>
        </div>
      </div>
    );

    return <Tooltip.Provider delayDuration={200}>{baseChat}</Tooltip.Provider>;
  },
);<|MERGE_RESOLUTION|>--- conflicted
+++ resolved
@@ -112,13 +112,12 @@
       importChat,
       exportChat,
     },
-    ref
+    ref,
   ) => {
     const TEXTAREA_MAX_HEIGHT = chatStarted ? 400 : 200;
     const [apiKeys, setApiKeys] = useState<Record<string, string>>({});
     const [modelList, setModelList] = useState(MODEL_LIST);
     const [isModelSettingsCollapsed, setIsModelSettingsCollapsed] = useState(false);
-
 
     useEffect(() => {
       // Load API keys from cookies on component mount
@@ -139,7 +138,7 @@
         Cookies.remove('apiKeys');
       }
 
-      initializeModelList().then(modelList => {
+      initializeModelList().then((modelList) => {
         setModelList(modelList);
       });
     }, []);
@@ -154,7 +153,7 @@
           expires: 30, // 30 days
           secure: true, // Only send over HTTPS
           sameSite: 'strict', // Protect against CSRF
-          path: '/' // Accessible across the site
+          path: '/', // Accessible across the site
         });
       } catch (error) {
         console.error('Error saving API keys to cookies:', error);
@@ -166,7 +165,7 @@
         ref={ref}
         className={classNames(
           styles.BaseChat,
-          'relative flex flex-col lg:flex-row h-full w-full overflow-hidden bg-bolt-elements-background-depth-1'
+          'relative flex flex-col lg:flex-row h-full w-full overflow-hidden bg-bolt-elements-background-depth-1',
         )}
         data-chat-visible={showChat}
       >
@@ -181,13 +180,13 @@
         <div ref={scrollRef} className="flex flex-col lg:flex-row overflow-y-auto w-full h-full">
           <div className={classNames(styles.Chat, 'flex flex-col flex-grow lg:min-w-[var(--chat-min-width)] h-full')}>
             {!chatStarted && (
-              <div id="intro" style={{maxWidth: "50rem"}} className="mt-[5vh] mx-auto text-center px-4 lg:px-0">
+              <div id="intro" style={{ maxWidth: '50rem' }} className="mt-[5vh] mx-auto text-center px-4 lg:px-0">
                 <WelcomeIntro />
               </div>
             )}
             <div
               className={classNames('pt-6 px-2 sm:px-6', {
-                'h-full flex flex-col': chatStarted
+                'h-full flex flex-col': chatStarted,
               })}
             >
               <ClientOnly>
@@ -204,14 +203,11 @@
               </ClientOnly>
               <div
                 className={classNames(
-<<<<<<< HEAD
                   'bg-bolt-elements-background-depth-2 border-y border-bolt-elements-borderColor relative w-full max-w-chat mx-auto z-prompt',
-=======
-                  'bg-bolt-elements-background-depth-2 p-3 rounded-lg border border-bolt-elements-borderColor relative w-full max-w-chat mx-auto z-prompt mb-6',
->>>>>>> 7e188209
                   {
-                    'sticky bottom-0': chatStarted
-                  })}
+                    'sticky bottom-0': chatStarted,
+                  },
+                )}
               >
                 <svg className={classNames(styles.PromptEffectContainer)}>
                   <defs>
@@ -255,7 +251,6 @@
                     </button>
                   </div>
 
-
                   <div className={isModelSettingsCollapsed ? 'hidden' : ''}>
                     <ModelSelector
                       key={provider?.name + ':' + modelList.length}
@@ -279,11 +274,7 @@
 
                 <div
                   className={classNames(
-<<<<<<< HEAD
-                    'shadow-lg border border-bolt-elements-borderColor bg-bolt-elements-prompt-background backdrop-filter backdrop-blur-[8px] rounded-lg overflow-hidden transition-all'
-=======
                     'relative shadow-xs border border-bolt-elements-borderColor backdrop-blur rounded-lg',
->>>>>>> 7e188209
                   )}
                 >
                   <textarea
@@ -308,7 +299,7 @@
                     }}
                     style={{
                       minHeight: TEXTAREA_MIN_HEIGHT,
-                      maxHeight: TEXTAREA_MAX_HEIGHT
+                      maxHeight: TEXTAREA_MAX_HEIGHT,
                     }}
                     placeholder="How can Bolt help you today?"
                     translate="no"
@@ -337,14 +328,13 @@
                         className={classNames('transition-all', {
                           'opacity-100!': enhancingPrompt,
                           'text-bolt-elements-item-contentAccent! pr-1.5 enabled:hover:bg-bolt-elements-item-backgroundAccent!':
-                          promptEnhanced
+                            promptEnhanced,
                         })}
                         onClick={() => enhancePrompt?.()}
                       >
                         {enhancingPrompt ? (
                           <>
-                            <div
-                              className="i-svg-spinners:90-ring-with-bg text-bolt-elements-loader-progress text-xl animate-spin"></div>
+                            <div className="i-svg-spinners:90-ring-with-bg text-bolt-elements-loader-progress text-xl animate-spin"></div>
                             <div className="ml-1.5">Enhancing prompt...</div>
                           </>
                         ) : (
@@ -358,16 +348,9 @@
                     </div>
                     {input.length > 3 ? (
                       <div className="text-xs text-bolt-elements-textTertiary">
-<<<<<<< HEAD
-                        Use <kbd
-                        className="kdb px-1.5 py-0.5 rounded bg-bolt-elements-background-depth-2">Shift</kbd> +{' '}
-                        <kbd className="kdb px-1.5 py-0.5 rounded bg-bolt-elements-background-depth-2">Return</kbd> for
-                        a new line
-=======
                         Use <kbd className="kdb px-1.5 py-0.5 rounded bg-bolt-elements-background-depth-2">Shift</kbd> +{' '}
                         <kbd className="kdb px-1.5 py-0.5 rounded bg-bolt-elements-background-depth-2">Return</kbd> a
                         new line
->>>>>>> 7e188209
                       </div>
                     ) : null}
                   </div>
@@ -377,8 +360,7 @@
             {!chatStarted && ImportButtons(importChat)}
             {!chatStarted && ExamplePrompts(sendMessage)}
           </div>
-          <ClientOnly>{() => <Workbench chatStarted={chatStarted} isStreaming={isStreaming} />
-          }</ClientOnly>
+          <ClientOnly>{() => <Workbench chatStarted={chatStarted} isStreaming={isStreaming} />}</ClientOnly>
         </div>
       </div>
     );

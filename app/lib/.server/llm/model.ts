--- conflicted
+++ resolved
@@ -1,19 +1,6 @@
 import { createAnthropic } from '@ai-sdk/anthropic';
-<<<<<<< HEAD
 import { createOpenRouter } from "@openrouter/ai-sdk-provider";
-
-
-export function getModel(apiKeys: { openRouter?: string; anthropic?: string }) {
-  if (apiKeys.openRouter) {
-    return getOpenRouterModel(apiKeys.openRouter);
-  } else if (apiKeys.anthropic) {
-    return getAnthropicModel(apiKeys.anthropic);
-  }
-  throw new Error('No valid API key found for OpenRouter or Anthropic');
-}
-=======
 import { createOpenAI } from "@ai-sdk/openai";
->>>>>>> af27de99
 
 export function getAnthropicModel(apiKey: string) {
   const anthropic = createAnthropic({
@@ -23,14 +10,13 @@
   return anthropic('claude-3-5-sonnet-20240620');
 }
 
-<<<<<<< HEAD
-export function getOpenRouterModel(apiKey: string) {
+export function getOpenRouterModel(apiKey: string, modelName: string) {
   const openRouter = createOpenRouter({
     apiKey,
   });
 
-  return openRouter('nousresearch/hermes-3-llama-3.1-405b:free');
-=======
+  return openRouter(modelName);
+}
 export function getTogetherAIModel(apiKey: string, modelName: string) {
   const together = createOpenAI({
     apiKey,
@@ -40,9 +26,10 @@
   return together(modelName);
 }
 
-export function getModel(provider: 'anthropic' | 'together', apiKey: string, modelName?: string) {
+export function getModel(provider: 'anthropic' | 'together' | 'openrouter', apiKey: string, modelName?: string) {
   return provider === 'anthropic' 
     ? getAnthropicModel(apiKey) 
-    : getTogetherAIModel(apiKey, modelName || 'meta-llama/Meta-Llama-3.1-405B-Instruct-Turbo');
->>>>>>> af27de99
+    : provider === 'together'
+    ? getTogetherAIModel(apiKey, modelName || 'meta-llama/Meta-Llama-3.1-405B-Instruct-Turbo')
+    : getOpenRouterModel(apiKey, modelName || 'nousresearch/hermes-3-llama-3.1-405b:free');
 }
import AnthropicProvider from './providers/anthropic';
import CohereProvider from './providers/cohere';
import CloudflareProvider from './providers/cloudflare';
import DeepseekProvider from './providers/deepseek';
import GoogleProvider from './providers/google';
import GroqProvider from './providers/groq';
import HuggingFaceProvider from './providers/huggingface';
import LMStudioProvider from './providers/lmstudio';
import MistralProvider from './providers/mistral';
import OllamaProvider from './providers/ollama';
import OpenRouterProvider from './providers/open-router';
import OpenAILikeProvider from './providers/openai-like';
import OpenAIProvider from './providers/openai';
import PerplexityProvider from './providers/perplexity';
import TogetherProvider from './providers/together';
import XAIProvider from './providers/xai';
import HyperbolicProvider from './providers/hyperbolic';
import AmazonBedrockProvider from './providers/amazon-bedrock';
import GithubProvider from './providers/github';
<<<<<<< HEAD
import PollinationsProvider from './providers/pollinations';

=======
import VertexAIProvider from './providers/vertex-ai';
>>>>>>> d39cf87d
export {
  AnthropicProvider,
  CloudflareProvider,
  CohereProvider,
  DeepseekProvider,
  GoogleProvider,
  GroqProvider,
  HuggingFaceProvider,
  HyperbolicProvider,
  MistralProvider,
  OllamaProvider,
  OpenAIProvider,
  OpenRouterProvider,
  OpenAILikeProvider,
  PerplexityProvider,
  XAIProvider,
  TogetherProvider,
  LMStudioProvider,
  AmazonBedrockProvider,
  GithubProvider,
<<<<<<< HEAD
  PollinationsProvider,
=======
  VertexAIProvider
>>>>>>> d39cf87d
};<|MERGE_RESOLUTION|>--- conflicted
+++ resolved
@@ -17,12 +17,9 @@
 import HyperbolicProvider from './providers/hyperbolic';
 import AmazonBedrockProvider from './providers/amazon-bedrock';
 import GithubProvider from './providers/github';
-<<<<<<< HEAD
 import PollinationsProvider from './providers/pollinations';
 
-=======
 import VertexAIProvider from './providers/vertex-ai';
->>>>>>> d39cf87d
 export {
   AnthropicProvider,
   CloudflareProvider,
@@ -43,9 +40,6 @@
   LMStudioProvider,
   AmazonBedrockProvider,
   GithubProvider,
-<<<<<<< HEAD
   PollinationsProvider,
-=======
   VertexAIProvider
->>>>>>> d39cf87d
 };